package com.netflix.eureka.cluster;

import javax.inject.Inject;
import javax.inject.Singleton;
import java.net.URI;
import java.net.URISyntaxException;
import java.util.ArrayList;
import java.util.Collections;
import java.util.HashSet;
import java.util.List;
import java.util.Set;
import java.util.concurrent.Executors;
import java.util.concurrent.ScheduledExecutorService;
import java.util.concurrent.ThreadFactory;
import java.util.concurrent.TimeUnit;

import com.netflix.appinfo.ApplicationInfoManager;
import com.netflix.appinfo.InstanceInfo;
import com.netflix.discovery.EurekaClientConfig;
import com.netflix.discovery.endpoint.EndpointUtils;
import com.netflix.discovery.shared.Application;
import com.netflix.eureka.EurekaServerConfig;
import com.netflix.eureka.registry.PeerAwareInstanceRegistry;
import com.netflix.eureka.resources.ServerCodecs;
import com.netflix.eureka.transport.JerseyReplicationClient;
import org.slf4j.Logger;
import org.slf4j.LoggerFactory;

/**
 * Helper class to manage lifecycle of a collection of {@link PeerEurekaNode}s.
 *
 * @author Tomasz Bak
 */
// 相邻eureka实例
@Singleton
public class PeerEurekaNodes {

    private static final Logger logger = LoggerFactory.getLogger(PeerEurekaNodes.class);

    protected final PeerAwareInstanceRegistry registry;
    protected final EurekaServerConfig serverConfig;
    protected final EurekaClientConfig clientConfig;
    protected final ServerCodecs serverCodecs;
    private final ApplicationInfoManager applicationInfoManager;
<<<<<<< HEAD
    // 其他的server节点
=======

    // 由线程池周期更新，默认10分钟
>>>>>>> c96bd8e6
    private volatile List<PeerEurekaNode> peerEurekaNodes = Collections.emptyList();
    private volatile Set<String> peerEurekaNodeUrls = Collections.emptySet();

    private ScheduledExecutorService taskExecutor;

    @Inject
    public PeerEurekaNodes(
            PeerAwareInstanceRegistry registry,
            EurekaServerConfig serverConfig,
            EurekaClientConfig clientConfig,
            ServerCodecs serverCodecs,
            ApplicationInfoManager applicationInfoManager) {
        this.registry = registry;
        this.serverConfig = serverConfig;
        this.clientConfig = clientConfig;
        this.serverCodecs = serverCodecs;
        this.applicationInfoManager = applicationInfoManager;
    }

    public List<PeerEurekaNode> getPeerNodesView() {
        return Collections.unmodifiableList(peerEurekaNodes);
    }

    public List<PeerEurekaNode> getPeerEurekaNodes() {
        return peerEurekaNodes;
    }
    
    public int getMinNumberOfAvailablePeers() {
        return serverConfig.getHealthStatusMinNumberOfAvailablePeers();
    }

    // eureka server节点信息维护
    public void start() {
        // 单线程
        taskExecutor = Executors.newSingleThreadScheduledExecutor(
                new ThreadFactory() {
                    @Override
                    public Thread newThread(Runnable r) {
                        Thread thread = new Thread(r, "Eureka-PeerNodesUpdater");
                        thread.setDaemon(true);
                        return thread;
                    }
                }
        );
        try {
            // 立即执行一次
            updatePeerEurekaNodes(resolvePeerUrls());
            Runnable peersUpdateTask = new Runnable() {
                @Override
                public void run() {
                    try {
                        updatePeerEurekaNodes(resolvePeerUrls());
                    } catch (Throwable e) {
                        logger.error("Cannot update the replica Nodes", e);
                    }

                }
            };
            // 周期更新
            taskExecutor.scheduleWithFixedDelay(
                    peersUpdateTask,
                    serverConfig.getPeerEurekaNodesUpdateIntervalMs(),
                    serverConfig.getPeerEurekaNodesUpdateIntervalMs(),
                    TimeUnit.MILLISECONDS
            );
        } catch (Exception e) {
            throw new IllegalStateException(e);
        }
        for (PeerEurekaNode node : peerEurekaNodes) {
            logger.info("Replica node URL:  " + node.getServiceUrl());
        }
    }

    public void shutdown() {
        taskExecutor.shutdown();
        List<PeerEurekaNode> toRemove = this.peerEurekaNodes;

        this.peerEurekaNodes = Collections.emptyList();
        this.peerEurekaNodeUrls = Collections.emptySet();

        for (PeerEurekaNode node : toRemove) {
            node.shutDown();
        }
    }

    /**
     * Resolve peer URLs.
     *
     * @return peer URLs with node's own URL filtered out
     */
    protected List<String> resolvePeerUrls() {
        InstanceInfo myInfo = applicationInfoManager.getInfo();
        // 默认为"us-east-1"
        String zone = InstanceInfo.getZone(clientConfig.getAvailabilityZones(clientConfig.getRegion()), myInfo);
        // 所有eureka server的url
        List<String> replicaUrls = EndpointUtils
                .getDiscoveryServiceUrls(clientConfig, zone, new EndpointUtils.InstanceInfoBasedUrlRandomizer(myInfo));

        int idx = 0;
        while (idx < replicaUrls.size()) {
            // 去掉自己
            if (isThisMyUrl(replicaUrls.get(idx))) {
                replicaUrls.remove(idx);
            } else {
                idx++;
            }
        }
        return replicaUrls;
    }

    /**
     * Given new set of replica URLs, destroy {@link PeerEurekaNode}s no longer available, and
     * create new ones.
     *
     * @param newPeerUrls peer node URLs; this collection should have local node's URL filtered out
     */
    protected void updatePeerEurekaNodes(List<String> newPeerUrls) {
        if (newPeerUrls.isEmpty()) {
            logger.warn("The replica size seems to be empty. Check the route 53 DNS Registry");
            return;
        }
<<<<<<< HEAD
        // toShutdown中是过期的
=======

        // 下线的
>>>>>>> c96bd8e6
        Set<String> toShutdown = new HashSet<>(peerEurekaNodeUrls);
        toShutdown.removeAll(newPeerUrls);
        // 新增的
        Set<String> toAdd = new HashSet<>(newPeerUrls);
        toAdd.removeAll(peerEurekaNodeUrls);

        if (toShutdown.isEmpty() && toAdd.isEmpty()) { // No change
            return;
        }

        // Remove peers no long available
        List<PeerEurekaNode> newNodeList = new ArrayList<>(peerEurekaNodes);

        if (!toShutdown.isEmpty()) {
            logger.info("Removing no longer available peer nodes {}", toShutdown);
            int i = 0;
            while (i < newNodeList.size()) {
                PeerEurekaNode eurekaNode = newNodeList.get(i);
                if (toShutdown.contains(eurekaNode.getServiceUrl())) {
                    newNodeList.remove(i);
                    eurekaNode.shutDown();
                } else {
                    i++;
                }
            }
        }

        // Add new peers
        if (!toAdd.isEmpty()) {
            logger.info("Adding new peer nodes {}", toAdd);
            for (String peerUrl : toAdd) {
                newNodeList.add(createPeerEurekaNode(peerUrl));
            }
        }

        this.peerEurekaNodes = newNodeList;
        this.peerEurekaNodeUrls = new HashSet<>(newPeerUrls);
    }

    protected PeerEurekaNode createPeerEurekaNode(String peerEurekaNodeUrl) {
        HttpReplicationClient replicationClient = JerseyReplicationClient.createReplicationClient(serverConfig, serverCodecs, peerEurekaNodeUrl);
        String targetHost = hostFromUrl(peerEurekaNodeUrl);
        if (targetHost == null) {
            targetHost = "host";
        }
        return new PeerEurekaNode(registry, targetHost, peerEurekaNodeUrl, replicationClient, serverConfig);
    }

    /**
     * @deprecated 2016-06-27 use instance version of {@link #isThisMyUrl(String)}
     *
     * Checks if the given service url contains the current host which is trying
     * to replicate. Only after the EIP binding is done the host has a chance to
     * identify itself in the list of replica nodes and needs to take itself out
     * of replication traffic.
     *
     * @param url the service url of the replica node that the check is made.
     * @return true, if the url represents the current node which is trying to
     *         replicate, false otherwise.
     */
    public static boolean isThisMe(String url) {
        InstanceInfo myInfo = ApplicationInfoManager.getInstance().getInfo();
        String hostName = hostFromUrl(url);
        return hostName != null && hostName.equals(myInfo.getHostName());
    }

    /**
     * Checks if the given service url contains the current host which is trying
     * to replicate. Only after the EIP binding is done the host has a chance to
     * identify itself in the list of replica nodes and needs to take itself out
     * of replication traffic.
     *
     * @param url the service url of the replica node that the check is made.
     * @return true, if the url represents the current node which is trying to
     *         replicate, false otherwise.
     */
    public boolean isThisMyUrl(String url) {
        return isInstanceURL(url, applicationInfoManager.getInfo());
    }
    
    /**
     * Checks if the given service url matches the supplied instance
     *
     * @param url the service url of the replica node that the check is made.
     * @param instance the instance to check the service url against
     * @return true, if the url represents the supplied instance, false otherwise.
     */
    public boolean isInstanceURL(String url, InstanceInfo instance) {
        String hostName = hostFromUrl(url);
        String myInfoComparator = instance.getHostName();
        if (clientConfig.getTransportConfig().applicationsResolverUseIp()) {
            myInfoComparator = instance.getIPAddr();
        }
        return hostName != null && hostName.equals(myInfoComparator);
    }

    public static String hostFromUrl(String url) {
        URI uri;
        try {
            uri = new URI(url);
        } catch (URISyntaxException e) {
            logger.warn("Cannot parse service URI " + url, e);
            return null;
        }
        return uri.getHost();
    }
}<|MERGE_RESOLUTION|>--- conflicted
+++ resolved
@@ -42,12 +42,8 @@
     protected final EurekaClientConfig clientConfig;
     protected final ServerCodecs serverCodecs;
     private final ApplicationInfoManager applicationInfoManager;
-<<<<<<< HEAD
-    // 其他的server节点
-=======
 
     // 由线程池周期更新，默认10分钟
->>>>>>> c96bd8e6
     private volatile List<PeerEurekaNode> peerEurekaNodes = Collections.emptyList();
     private volatile Set<String> peerEurekaNodeUrls = Collections.emptySet();
 
@@ -169,12 +165,8 @@
             logger.warn("The replica size seems to be empty. Check the route 53 DNS Registry");
             return;
         }
-<<<<<<< HEAD
-        // toShutdown中是过期的
-=======
 
         // 下线的
->>>>>>> c96bd8e6
         Set<String> toShutdown = new HashSet<>(peerEurekaNodeUrls);
         toShutdown.removeAll(newPeerUrls);
         // 新增的
